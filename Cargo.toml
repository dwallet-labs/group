--- conflicted
+++ resolved
@@ -10,11 +10,8 @@
 subtle = { version = "2.5", features = ["const-generics"] }
 subtle-ng = "2.5"
 thiserror = "1.0.47"
-<<<<<<< HEAD
+k256 = { version = "0.13.3", features = ["arithmetic", "critical-section", "precomputed-tables", "serde", "ecdsa", "hash2curve"], default-features = false }
 curve25519-dalek = { package = "curve25519-dalek-ng", version = "4", default-features = false, features = ["u64_backend", "serde"] }
-=======
-k256 = { version = "0.13.3", features = ["arithmetic", "critical-section", "precomputed-tables", "serde", "ecdsa", "hash2curve"], default-features = false }
->>>>>>> 3604d776
 
 [dev-dependencies]
 
