// Author: dWallet Labs, Ltd.
// SPDX-License-Identifier: BSD-3-Clause-Clear

use core::{
    fmt::Debug,
    iter,
    ops::{Add, AddAssign, Mul, Neg, Sub, SubAssign},
};

use crypto_bigint::{rand_core::CryptoRngCore, Uint, U128, U64};
#[allow(unused_imports)]
pub(crate) use reduce::Reduce;
use serde::{Deserialize, Serialize};
use subtle::{Choice, ConditionallySelectable, ConstantTimeEq, CtOption};

pub mod helpers;

pub mod additive;
pub mod direct_product;
mod reduce;
pub mod ristretto;
pub mod scalar;
pub mod secp256k1;
pub mod self_product;

/// Represents an unsigned integer sized based on the computation security parameter, denoted as
/// $\kappa$.
pub type ComputationalSecuritySizedNumber = U128;

/// Represents an unsigned integer sized based on the statistical security parameter, denoted as
/// $s$. Configured for 64-bit statistical security using U64.
pub type StatisticalSecuritySizedNumber = U64;

/// A unique identifier of a party in an MPC protocol.
pub type PartyID = u16;

/// An error in group element instantiation [`GroupElement::new()`]
#[derive(thiserror::Error, Clone, Debug, PartialEq)]
pub enum Error {
    #[error("unsupported public parameters: the implementation doesn't support the public parameters, whether it identifies a valid group.")]
    UnsupportedPublicParameters,

    #[error(
        "invalid public parameters: no valid group can be identified by the public parameters."
    )]
    InvalidPublicParameters,

    #[error("invalid group element: the value does not belong to the group identified by the public parameters.")]
    InvalidGroupElement,

    #[error("hash to group: failed to encode bytes to a group element.")]
    HashToGroup,
}

/// The Result of `new()` operation for types implementing the [`GroupElement`] trait
pub type Result<T> = std::result::Result<T, Error>;

/// An element of an abelian group, in additive notation.
///
/// Group operations are only valid between elements
/// within the group (otherwise the result is undefined).
///
/// All group operations are guaranteed to be constant time
pub trait GroupElement:
    Neg<Output = Self>
    + Add<Self, Output = Self>
    + for<'r> Add<&'r Self, Output = Self>
    + Sub<Self, Output = Self>
    + for<'r> Sub<&'r Self, Output = Self>
    + AddAssign<Self>
    + for<'r> AddAssign<&'r Self>
    + SubAssign<Self>
    + for<'r> SubAssign<&'r Self>
    + Into<Self::Value>
    + Into<Self::PublicParameters>
    + Debug
    + PartialEq
    + Eq
    + Clone
{
    /// The actual value of the group point used for encoding/decoding.
    ///
    /// For some groups (e.g. [`group::secp256k1::Secp256k1GroupElement`]) the group parameters and
    /// equations are statically hard-coded into the code,
    /// and then they would have `Self::Value = Self`.
    ///
    /// However, other groups (e.g. [`group::paillier::PaillierCiphertextGroupElement`]) rely on
    /// dynamic values to determine group operations in runtime (like the Paillier modulus
    /// $N^2$).
    ///
    /// In those cases, it is both inefficient communication-wise to serialize these statements
    /// as they are known by the deserializing side, and even worse, it is a security risk as
    /// malicious actors could try and craft groups in which they can break security assumptions
    /// in order to e.g. bypass zk-proof verification and have the verifier use those groups.
    ///
    /// To mitigate these risks and save on communication, we separate the value of the
    /// point from the group parameters.
    type Value: Serialize
        + for<'r> Deserialize<'r>
        + Clone
        + Debug
        + PartialEq
        + Eq
        + ConstantTimeEq
        + ConditionallySelectable
        + Copy;

    /// Returns the value of this group element.
    fn value(&self) -> Self::Value {
        self.clone().into()
    }

    /// Perform a batched conversion of group elements to their values.
    fn batch_normalize(group_elements: Vec<Self>) -> Vec<Self::Value> {
        // default to a trivial implementation.
        group_elements
            .iter()
            .map(|group_element| group_element.value())
            .collect()
    }

    /// Perform a batched conversion of group elements to their values.
    fn batch_normalize_const_generic<const N: usize>(
        group_elements: [Self; N],
    ) -> [Self::Value; N] {
        // default to a trivial implementation.
        group_elements.map(|group_element| group_element.value())
    }

    /// The public parameters of the group, used for group operations.
    ///
    /// These include both dynamic information for runtime calculations
    /// (that provides the required context for [`Self::new()`] alongside the [`Self::Value`] to
    /// instantiate a [`GroupElement`]), and static information hardcoded into the code
    /// (that, together with the dynamic information, uniquely identifies a group and will be used
    /// for Fiat-Shamir Transcripts).
    type PublicParameters: Serialize + for<'r> Deserialize<'r> + Clone + PartialEq + Debug;

    /// Returns the public parameters of this group element
    fn public_parameters(&self) -> Self::PublicParameters {
        self.clone().into()
    }

    /// Instantiate the group element from its value and the caller supplied parameters.
    ///
    /// *** NOTICE ***: `Self::new()` must check that the
    /// `value` belongs to the group identified by `params` and return an error otherwise!
    ///
    /// Even for static groups where `Self::Value = Self`, it must be assured the value is an
    /// element of the group either here or in deserialization.
    fn new(value: Self::Value, public_parameters: &Self::PublicParameters) -> Result<Self>;

    /// Returns the additive identity, also known as the "neutral element".
    fn neutral(&self) -> Self;

    /// Determines if this point is the identity in constant-time.
    fn is_neutral(&self) -> Choice {
        self.value().ct_eq(&self.neutral().value())
    }

    /// Constant-time Multiplication by (any bounded) natural number (scalar)
    fn scalar_mul<const LIMBS: usize>(&self, scalar: &Uint<LIMBS>) -> Self;

    /// Constant-time Multiplication by (any bounded) natural number (scalar),
    /// with `scalar_bits` representing the number of (least significant) bits
    /// to take into account for the scalar.
    ///
    /// NOTE: `scalar_bits` may be leaked in the time pattern.
    fn scalar_mul_bounded<const LIMBS: usize>(
        &self,
        scalar: &Uint<LIMBS>,
        scalar_bits: usize,
    ) -> Self {
        // A bench implementation for groups whose underlying implementation does not expose a
        // bounded multiplication function, and operates in constant-time. This implementation
        // simply assures that only the required bits out of the multiplied value is taken; this
        // is a correctness adaptation and not a performance one.

        // First, take only the `scalar_bits` least significant bits
        let mask = (Uint::<LIMBS>::ONE << scalar_bits).wrapping_sub(&Uint::<LIMBS>::ONE);
        let scalar = scalar & mask;

        // Call the underlying scalar mul function, which now only use the `scalar_bits` least
        // significant bits, but will still take the same time to compute due to
        // constant-timeness.
        self.scalar_mul(&scalar)
    }

    /// Double this point in constant-time.
    #[must_use]
    fn double(&self) -> Self;
}

pub type Value<G> = <G as GroupElement>::Value;

pub type PublicParameters<G> = <G as GroupElement>::PublicParameters;

<<<<<<< HEAD
/// A marker-trait for an element of an abelian group of bounded (by [`Uint<SCALAR_LIMBS>::MAX`])
/// order, in additive notation.
pub trait BoundedGroupElement<const SCALAR_LIMBS: usize>: GroupElement {}
=======
/// A marker-trait for  element of an abelian group of bounded (by `Uint<SCALAR_LIMBS>::MAX`) order,
/// in additive notation.
pub trait BoundedGroupElement<const SCALAR_LIMBS: usize>: GroupElement {
    /// Returns a (tight) lower-bound on the scalar group
    fn lower_bound(public_parameters: &Self::PublicParameters) -> Uint<SCALAR_LIMBS>;
}
>>>>>>> 70f0b651

/// An element of a natural numbers group.
/// This trait encapsulates both known and unknown order number groups, by allowing the group value
/// to be transitional to and from a bounded natural number.
///
/// This way allows us to capture both elliptic curve
/// scalars (which has their own serialization format captured by their types &
/// standards, and thus cannot have a `Uint<>` as their `Value`) and hidden-order groups like
/// Paillier's, where we cannot have `T: From<Uint<>>` as we cannot construct a group element
/// without the modulus which is specified in the public parameters.
///
/// Using `Self::Value` we can convert in and out of numbers, and instantiate group elements in a
/// unified way using `Self::new()` which receives the public parameters and can fail upon invalid
/// inputs.
pub trait NumbersGroupElement<const SCALAR_LIMBS: usize>:
    GroupElement<Value = Self::ValueExt>
    + BoundedGroupElement<SCALAR_LIMBS>
    + Into<Uint<SCALAR_LIMBS>>
    + Samplable
{
    type ValueExt: From<Uint<SCALAR_LIMBS>>
        + Into<Uint<SCALAR_LIMBS>>
        + Serialize
        + for<'r> Deserialize<'r>
        + Clone
        + Debug
        + PartialEq
        + ConstantTimeEq
        + ConditionallySelectable
        + Copy;
}

impl<
        const SCALAR_LIMBS: usize,
        T: GroupElement + BoundedGroupElement<SCALAR_LIMBS> + Into<Uint<SCALAR_LIMBS>> + Samplable,
    > NumbersGroupElement<SCALAR_LIMBS> for T
where
    T::Value: From<Uint<SCALAR_LIMBS>> + Into<Uint<SCALAR_LIMBS>>,
{
    type ValueExt = Self::Value;
}

pub trait KnownOrderScalar<const SCALAR_LIMBS: usize>:
    KnownOrderGroupElement<SCALAR_LIMBS, Scalar = Self>
    + NumbersGroupElement<SCALAR_LIMBS>
    + Mul<Self, Output = Self>
    + for<'r> Mul<&'r Self, Output = Self>
    + Invert
    + Samplable
    + Copy
    + Into<Uint<SCALAR_LIMBS>>
{
}

/// An element of a known-order abelian group, in additive notation.
pub trait KnownOrderGroupElement<const SCALAR_LIMBS: usize>:
    BoundedGroupElement<SCALAR_LIMBS>
{
    type Scalar: KnownOrderScalar<SCALAR_LIMBS>
        + Mul<Self, Output = Self>
        + for<'r> Mul<&'r Self, Output = Self>;

    /// Returns the order of the group
    fn order(&self) -> Uint<SCALAR_LIMBS> {
        Self::order_from_public_parameters(&self.public_parameters())
    }

    /// Returns the order of the group
    fn order_from_public_parameters(
        public_parameters: &Self::PublicParameters,
    ) -> Uint<SCALAR_LIMBS>;
}

pub type Scalar<const SCALAR_LIMBS: usize, G> = <G as KnownOrderGroupElement<SCALAR_LIMBS>>::Scalar;
pub type ScalarPublicParameters<const SCALAR_LIMBS: usize, G> =
    PublicParameters<<G as KnownOrderGroupElement<SCALAR_LIMBS>>::Scalar>;
pub type ScalarValue<const SCALAR_LIMBS: usize, G> =
    Value<<G as KnownOrderGroupElement<SCALAR_LIMBS>>::Scalar>;

/// Constant-time multiplication by the generator.
///
/// May use optimizations (e.g., precomputed tables) when available.
pub trait MulByGenerator<T> {
    /// Multiply by the generator of the cyclic group in constant-time.
    #[must_use]
    fn mul_by_generator(&self, scalar: T) -> Self;
}

/// An element of an abelian, cyclic group of bounded (by `Uint<SCALAR_LIMBS>::MAX`) order, in
/// additive notation.
pub trait CyclicGroupElement: GroupElement {
    /// Returns the generator of the group.
    fn generator(&self) -> Self;

    /// Returns the value of generator of the group.
    fn generator_value_from_public_parameters(
        public_parameters: &Self::PublicParameters,
    ) -> Self::Value;

    /// Attempts to instantiate the generator of the group.
    fn generator_from_public_parameters(
        public_parameters: &Self::PublicParameters,
    ) -> Result<Self> {
        Self::new(
            Self::generator_value_from_public_parameters(public_parameters),
            public_parameters,
        )
    }
}

/// A marker trait for elements of a (known) prime-order group.
/// Any prime-order group is also cyclic.
/// In additive notation.
pub trait PrimeGroupElement<const SCALAR_LIMBS: usize>:
    KnownOrderGroupElement<SCALAR_LIMBS>
    + CyclicGroupElement
    + MulByGenerator<Self::Scalar>
    + for<'r> MulByGenerator<&'r Self::Scalar>
{
}

pub trait Samplable: GroupElement {
    /// Uniformly sample a random element.
    fn sample(
        public_parameters: &Self::PublicParameters,
        rng: &mut impl CryptoRngCore,
    ) -> Result<Self>;

    /// Uniformly sample a batch of random elements.
    fn sample_batch(
        public_parameters: &Self::PublicParameters,
        batch_size: usize,
        rng: &mut impl CryptoRngCore,
    ) -> Result<Vec<Self>> {
        iter::repeat_with(|| Self::sample(public_parameters, rng))
            .take(batch_size)
            .collect()
    }
}

/// Perform an inversion on a field element (i.e., base field element or scalar)
pub trait Invert: Sized {
    /// Invert a field element.
    fn invert(&self) -> CtOption<Self>;
}

/// Uniform encoding of arbitrary sequences for bytes to group elements.
pub trait HashToGroup: GroupElement {
    /// Computes the hash to group (a.k.a. `hash2curve`) routine, which takes an arbitrary sequence
    /// of `bytes` and returns a `GroupElement` of type `Self`.
    ///
    /// This method *uniformly* encodes `data` to the group. That is, the distribution of its
    /// output is statistically close to uniform over G. In addition,
    /// discrete log of the output point with respect to any other predetermined
    /// group element should be infeasible to compute. This is an important trait, e.g., for
    /// choosing commitment generators, as in `Pedersen`, where discrete log relations between
    /// the generators must be kept hidden.
    fn hash_to_group(bytes: &[u8]) -> Result<Self>;
}<|MERGE_RESOLUTION|>--- conflicted
+++ resolved
@@ -80,11 +80,11 @@
 {
     /// The actual value of the group point used for encoding/decoding.
     ///
-    /// For some groups (e.g. [`group::secp256k1::Secp256k1GroupElement`]) the group parameters and
+    /// For some groups (e.g. `group::secp256k1::Secp256k1GroupElement`) the group parameters and
     /// equations are statically hard-coded into the code,
     /// and then they would have `Self::Value = Self`.
     ///
-    /// However, other groups (e.g. [`group::paillier::PaillierCiphertextGroupElement`]) rely on
+    /// However, other groups (e.g. `group::paillier::PaillierCiphertextGroupElement`) rely on
     /// dynamic values to determine group operations in runtime (like the Paillier modulus
     /// $N^2$).
     ///
@@ -195,18 +195,12 @@
 
 pub type PublicParameters<G> = <G as GroupElement>::PublicParameters;
 
-<<<<<<< HEAD
 /// A marker-trait for an element of an abelian group of bounded (by [`Uint<SCALAR_LIMBS>::MAX`])
 /// order, in additive notation.
-pub trait BoundedGroupElement<const SCALAR_LIMBS: usize>: GroupElement {}
-=======
-/// A marker-trait for  element of an abelian group of bounded (by `Uint<SCALAR_LIMBS>::MAX`) order,
-/// in additive notation.
 pub trait BoundedGroupElement<const SCALAR_LIMBS: usize>: GroupElement {
     /// Returns a (tight) lower-bound on the scalar group
     fn lower_bound(public_parameters: &Self::PublicParameters) -> Uint<SCALAR_LIMBS>;
 }
->>>>>>> 70f0b651
 
 /// An element of a natural numbers group.
 /// This trait encapsulates both known and unknown order number groups, by allowing the group value
