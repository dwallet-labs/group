// Author: dWallet Labs, LTD.
// SPDX-License-Identifier: BSD-3-Clause-Clear

use core::fmt::Debug;
use core::iter;
use core::ops::{Add, AddAssign, Mul, Neg, Sub, SubAssign};
use crypto_bigint::rand_core::CryptoRngCore;
use crypto_bigint::Uint;
use serde::{Deserialize, Serialize};
use subtle::{Choice, ConditionallySelectable, ConstantTimeEq, CtOption};

/// An error in group element instantiation [`GroupElement::new()`]
#[derive(thiserror::Error, Clone, Debug, PartialEq)]
pub enum Error {
    #[error("unsupported public parameters: the implementation doesn't support the public parameters, whether or not it identifies a valid group.")]
    UnsupportedPublicParameters,

    #[error(
        "invalid public parameters: no valid group can be identified by the public parameters."
    )]
    InvalidPublicParameters,

    #[error("invalid group element: the value does not belong to the group identified by the public parameters.")]
    InvalidGroupElement,
}

/// The Result of the `new()` operation of types implementing the `GroupElement` trait
pub type Result<T> = std::result::Result<T, Error>;

/// An element of an abelian group, in additive notation.
///
/// Group operations are only valid between elements within the group (otherwise the result is
/// undefined.)
///
/// All group operations are guaranteed to be constant time
pub trait GroupElement:
    Neg<Output = Self>
    + Add<Self, Output = Self>
    + for<'r> Add<&'r Self, Output = Self>
    + Sub<Self, Output = Self>
    + for<'r> Sub<&'r Self, Output = Self>
    + AddAssign<Self>
    + for<'r> AddAssign<&'r Self>
    + SubAssign<Self>
    + for<'r> SubAssign<&'r Self>
    + Into<Self::Value>
    + Into<Self::PublicParameters>
    + Debug
    + PartialEq
    + Eq
    + Clone
{
    /// The actual value of the group point used for encoding/decoding.
    ///
    /// For some groups (e.g. `group::secp256k1::Secp256k1GroupElement`) the group parameters and
    /// equations are statically hard-coded into the code, and then they would have `Self::Value
    /// = Self`.
    ///
    /// However, other groups (e.g. `group::paillier::PaillierCiphertextGroupElement`) rely on
    /// dynamic values to determine group operations in runtime (like the Paillier modulus
    /// $N^2$).
    ///
    /// In those cases, it is both ineffecient communication-wise to serialize these statements
    /// as they are known by the deserializing side, and even worse it is a security risk as
    /// malicious actors could try and craft groups in which they can break security assumptions
    /// in order to e.g. bypass zk-proof verification and have the verifier use those groups.
    ///
    /// In order to mitigate these risks and save on communication, we separate the value of the
    /// point from the group parameters.
    type Value: Serialize
        + for<'r> Deserialize<'r>
        + Clone
        + Debug
        + PartialEq
        + Eq
        + ConstantTimeEq
        + ConditionallySelectable
        + Copy;

    /// Returns the value of this group element
    fn value(&self) -> Self::Value {
        self.clone().into()
    }

    /// The public parameters of the group, used for group operations.
    ///
    /// These include both dynamic information for runtime calculations
    /// (that provides the required context for `Self::new()` alongside the `Self::Value` to
    /// instantiate a `GroupElement`), as well as static information hardcoded into the code
    /// (that, together with the dynamic information, uniquely identifies a group and will be used
    /// for Fiat-Shamir Transcripts).
    type PublicParameters: Serialize + for<'r> Deserialize<'r> + Clone + PartialEq + Debug;

    /// Returns the public parameters of this group element
    fn public_parameters(&self) -> Self::PublicParameters {
        self.clone().into()
    }

    /// Instantiate the group element from its value and the caller supplied parameters.
    ///
    /// *** NOTICE ***: `Self::new()` must check that the
    /// `value` belongs to the group identified by `params` and return an error otherwise!
    ///
    /// Even for static groups where `Self::Value = Self`, it must be assured the value is an
    /// element of the group either here or in deserialization.
    fn new(value: Self::Value, public_parameters: &Self::PublicParameters) -> Result<Self>;

    /// Returns the additive identity, also known as the "neutral element".
    fn neutral(&self) -> Self;

    /// Determines if this point is the identity in constant-time.
    fn is_neutral(&self) -> Choice {
        self.value().ct_eq(&self.neutral().value())
    }

    /// Constant-time Multiplication by (any bounded) natural number (scalar)
    fn scalar_mul<const LIMBS: usize>(&self, scalar: &Uint<LIMBS>) -> Self;

    /// Constant-time Multiplication by (any bounded) natural number (scalar),     
    /// with `scalar_bits` representing the number of (least significant) bits
    /// to take into account for the scalar.
    ///
    /// NOTE: `scalar_bits` may be leaked in the time pattern.
    fn scalar_mul_bounded<const LIMBS: usize>(
        &self,
        scalar: &Uint<LIMBS>,
        scalar_bits: usize,
    ) -> Self {
        // A bench implementation for groups whose underlying implementation does not expose a
        // bounded multiplication function, and operates in constant-time. This implementation
        // simply assures that the only the required bits out of the multiplied value is taken; this
        // is a correctness adaptation and not a performance one.

        // First take only the `scalar_bits` least significant bits
        let mask = (Uint::<LIMBS>::ONE << scalar_bits).wrapping_sub(&Uint::<LIMBS>::ONE);
        let scalar = scalar & mask;

        // Call the underlying scalar mul function, which now only use the `scalar_bits` least
        // significant bits, but will still take the same time to compute due to
        // constant-timeness.
        self.scalar_mul(&scalar)
    }

    /// Double this point in constant-time.
    #[must_use]
    fn double(&self) -> Self;
}

pub type Value<G> = <G as GroupElement>::Value;

pub type PublicParameters<G> = <G as GroupElement>::PublicParameters;

/// A marker-trait for  element of an abelian group of bounded (by `Uint<SCALAR_LIMBS>::MAX`) order,
/// in additive notation.
pub trait BoundedGroupElement<const SCALAR_LIMBS: usize>: GroupElement {}

/// An element of a natural numbers group.
/// This trait encapsulates both known and unknown order number groups, by allowing the group value
/// to be transitional to and from a bounded natural number.
///
/// This way allows us to capture both elliptic curve
/// scalars (which has their own serialization format captured by their types &
/// standards, and thus cannot have a `Uint<>` as their `Value`) and hidden-order groups like
/// Paillier's, where we cannot have `T: From<Uint<>>` as we cannot construct a group element
/// without the modulus which is specified in the public parameters.
///
/// Using `Self::Value` we can convert in and out of numbers, and instantiate group elements in a
/// unified way using `Self::new()` which receives the public parameters and can fail upon invalid
/// inputs.
pub trait NumbersGroupElement<const SCALAR_LIMBS: usize>:
    GroupElement<Value = Self::ValueExt>
    + BoundedGroupElement<SCALAR_LIMBS>
    + Into<Uint<SCALAR_LIMBS>>
    + Samplable
{
    type ValueExt: From<Uint<SCALAR_LIMBS>>
        + Into<Uint<SCALAR_LIMBS>>
        + Serialize
        + for<'r> Deserialize<'r>
        + Clone
        + Debug
        + PartialEq
        + ConstantTimeEq
        + ConditionallySelectable
        + Copy;
}

impl<
        const SCALAR_LIMBS: usize,
        T: GroupElement + BoundedGroupElement<SCALAR_LIMBS> + Into<Uint<SCALAR_LIMBS>> + Samplable,
    > NumbersGroupElement<SCALAR_LIMBS> for T
where
    T::Value: From<Uint<SCALAR_LIMBS>> + Into<Uint<SCALAR_LIMBS>>,
{
    type ValueExt = Self::Value;
}

pub trait KnownOrderScalar<const SCALAR_LIMBS: usize>:
    KnownOrderGroupElement<SCALAR_LIMBS, Scalar = Self>
    + NumbersGroupElement<SCALAR_LIMBS>
    + Mul<Self, Output = Self>
    + for<'r> Mul<&'r Self, Output = Self>
    + Invert
    + Samplable
    + Copy
    + Into<Uint<SCALAR_LIMBS>>
{
}

/// An element of a known-order abelian group, in additive notation.
pub trait KnownOrderGroupElement<const SCALAR_LIMBS: usize>:
    BoundedGroupElement<SCALAR_LIMBS>
{
    type Scalar: KnownOrderScalar<SCALAR_LIMBS>
        + Mul<Self, Output = Self>
        + for<'r> Mul<&'r Self, Output = Self>;

    /// Returns the order of the group
    fn order(&self) -> Uint<SCALAR_LIMBS> {
        Self::order_from_public_parameters(&self.public_parameters())
    }

    /// Returns the order of the group
    fn order_from_public_parameters(
        public_parameters: &Self::PublicParameters,
    ) -> Uint<SCALAR_LIMBS>;
}

pub type Scalar<const SCALAR_LIMBS: usize, G> = <G as KnownOrderGroupElement<SCALAR_LIMBS>>::Scalar;
pub type ScalarPublicParameters<const SCALAR_LIMBS: usize, G> =
    PublicParameters<<G as KnownOrderGroupElement<SCALAR_LIMBS>>::Scalar>;
pub type ScalarValue<const SCALAR_LIMBS: usize, G> =
    Value<<G as KnownOrderGroupElement<SCALAR_LIMBS>>::Scalar>;

<<<<<<< HEAD
=======
/// Constant-time multiplication by the generator.
///
/// May use optimizations (e.g. precomputed tables) when available.
pub trait MulByGenerator<T> {
    /// Multiply by the generator of the cyclic group in constant-time.
    #[must_use]
    fn mul_by_generator(&self, scalar: T) -> Self;
}

/// An element of an abelian, cyclic group of bounded (by `Uint<SCALAR_LIMBS>::MAX`) order, in
/// additive notation.
pub trait CyclicGroupElement: GroupElement {
    /// Returns the generator of the group
    fn generator(&self) -> Self;

    /// Returns the value of generator of the group
    fn generator_value_from_public_parameters(
        public_parameters: &Self::PublicParameters,
    ) -> Self::Value;

    /// Attempts to instantiate the generator of the group
    fn generator_from_public_parameters(
        public_parameters: &Self::PublicParameters,
    ) -> Result<Self> {
        Self::new(
            Self::generator_value_from_public_parameters(public_parameters),
            public_parameters,
        )
    }
}

/// A marker trait for elements of a (known) prime-order group.
/// Any prime-order group is also cyclic.
/// In additive notation.
pub trait PrimeGroupElement<const SCALAR_LIMBS: usize>:
    KnownOrderGroupElement<SCALAR_LIMBS>
    + CyclicGroupElement
    + MulByGenerator<Self::Scalar>
    + for<'r> MulByGenerator<&'r Self::Scalar>
{
}

>>>>>>> c589e101
pub trait Samplable: GroupElement {
    /// Uniformly sample a random element.
    fn sample(
        public_parameters: &Self::PublicParameters,
        rng: &mut impl CryptoRngCore,
    ) -> Result<Self>;

    /// Uniformly sample a batch of random elements.
    fn sample_batch(
        public_parameters: &Self::PublicParameters,
        batch_size: usize,
        rng: &mut impl CryptoRngCore,
    ) -> Result<Vec<Self>> {
        iter::repeat_with(|| Self::sample(public_parameters, rng))
            .take(batch_size)
            .collect()
    }
}

/// Perform an inversion on a field element (i.e. base field element or scalar)
pub trait Invert: Sized {
    /// Invert a field element.
    fn invert(&self) -> CtOption<Self>;
}<|MERGE_RESOLUTION|>--- conflicted
+++ resolved
@@ -232,8 +232,6 @@
 pub type ScalarValue<const SCALAR_LIMBS: usize, G> =
     Value<<G as KnownOrderGroupElement<SCALAR_LIMBS>>::Scalar>;
 
-<<<<<<< HEAD
-=======
 /// Constant-time multiplication by the generator.
 ///
 /// May use optimizations (e.g. precomputed tables) when available.
@@ -276,7 +274,6 @@
 {
 }
 
->>>>>>> c589e101
 pub trait Samplable: GroupElement {
     /// Uniformly sample a random element.
     fn sample(
