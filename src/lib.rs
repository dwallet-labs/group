// Author: dWallet Labs, LTD.
// SPDX-License-Identifier: BSD-3-Clause-Clear

<<<<<<< HEAD
pub mod helpers;

pub mod scalar;
pub mod self_product;

=======
>>>>>>> b3842f7c
use core::fmt::Debug;
use core::iter;
use core::ops::{Add, AddAssign, Mul, Neg, Sub, SubAssign};

use crypto_bigint::rand_core::CryptoRngCore;
use crypto_bigint::Uint;
use serde::{Deserialize, Serialize};
use subtle::{Choice, ConditionallySelectable, ConstantTimeEq, CtOption};

pub mod scalar;

/// An error in group element instantiation [`GroupElement::new()`]
#[derive(thiserror::Error, Clone, Debug, PartialEq)]
pub enum Error {
    #[error("unsupported public parameters: the implementation doesn't support the public parameters, whether or not it identifies a valid group.")]
    UnsupportedPublicParameters,

    #[error(
        "invalid public parameters: no valid group can be identified by the public parameters."
    )]
    InvalidPublicParameters,

    #[error("invalid group element: the value does not belong to the group identified by the public parameters.")]
    InvalidGroupElement,
}

/// The Result of the `new()` operation of types implementing the `GroupElement` trait
pub type Result<T> = std::result::Result<T, Error>;

/// An element of an abelian group, in additive notation.
///
/// Group operations are only valid between elements within the group (otherwise the result is
/// undefined.)
///
/// All group operations are guaranteed to be constant time
pub trait GroupElement:
    Neg<Output = Self>
    + Add<Self, Output = Self>
    + for<'r> Add<&'r Self, Output = Self>
    + Sub<Self, Output = Self>
    + for<'r> Sub<&'r Self, Output = Self>
    + AddAssign<Self>
    + for<'r> AddAssign<&'r Self>
    + SubAssign<Self>
    + for<'r> SubAssign<&'r Self>
    + Into<Self::Value>
    + Into<Self::PublicParameters>
    + Debug
    + PartialEq
    + Eq
    + Clone
{
    /// The actual value of the group point used for encoding/decoding.
    ///
    /// For some groups (e.g. `group::secp256k1::Secp256k1GroupElement`) the group parameters and
    /// equations are statically hard-coded into the code, and then they would have `Self::Value
    /// = Self`.
    ///
    /// However, other groups (e.g. `group::paillier::PaillierCiphertextGroupElement`) rely on
    /// dynamic values to determine group operations in runtime (like the Paillier modulus
    /// $N^2$).
    ///
    /// In those cases, it is both ineffecient communication-wise to serialize these statements
    /// as they are known by the deserializing side, and even worse it is a security risk as
    /// malicious actors could try and craft groups in which they can break security assumptions
    /// in order to e.g. bypass zk-proof verification and have the verifier use those groups.
    ///
    /// In order to mitigate these risks and save on communication, we separate the value of the
    /// point from the group parameters.
    type Value: Serialize
        + for<'r> Deserialize<'r>
        + Clone
        + Debug
        + PartialEq
        + Eq
        + ConstantTimeEq
        + ConditionallySelectable
        + Copy;

    /// Returns the value of this group element
    fn value(&self) -> Self::Value {
        self.clone().into()
    }

    /// The public parameters of the group, used for group operations.
    ///
    /// These include both dynamic information for runtime calculations
    /// (that provides the required context for `Self::new()` alongside the `Self::Value` to
    /// instantiate a `GroupElement`), as well as static information hardcoded into the code
    /// (that, together with the dynamic information, uniquely identifies a group and will be used
    /// for Fiat-Shamir Transcripts).
    type PublicParameters: Serialize + for<'r> Deserialize<'r> + Clone + PartialEq + Debug;

    /// Returns the public parameters of this group element
    fn public_parameters(&self) -> Self::PublicParameters {
        self.clone().into()
    }

    /// Instantiate the group element from its value and the caller supplied parameters.
    ///
    /// *** NOTICE ***: `Self::new()` must check that the
    /// `value` belongs to the group identified by `params` and return an error otherwise!
    ///
    /// Even for static groups where `Self::Value = Self`, it must be assured the value is an
    /// element of the group either here or in deserialization.
    fn new(value: Self::Value, public_parameters: &Self::PublicParameters) -> Result<Self>;

    /// Returns the additive identity, also known as the "neutral element".
    fn neutral(&self) -> Self;

    /// Determines if this point is the identity in constant-time.
    fn is_neutral(&self) -> Choice {
        self.value().ct_eq(&self.neutral().value())
    }

    /// Constant-time Multiplication by (any bounded) natural number (scalar)
    fn scalar_mul<const LIMBS: usize>(&self, scalar: &Uint<LIMBS>) -> Self;

    /// Constant-time Multiplication by (any bounded) natural number (scalar),
    /// Constant-time Multiplication by (any bounded) natural number (scalar),
    /// with `scalar_bits` representing the number of (least significant) bits
    /// to take into account for the scalar.
    ///
    /// NOTE: `scalar_bits` may be leaked in the time pattern.
    fn scalar_mul_bounded<const LIMBS: usize>(
        &self,
        scalar: &Uint<LIMBS>,
        scalar_bits: usize,
    ) -> Self {
        // A bench implementation for groups whose underlying implementation does not expose a
        // bounded multiplication function, and operates in constant-time. This implementation
        // simply assures that the only the required bits out of the multiplied value is taken; this
        // is a correctness adaptation and not a performance one.

        // First take only the `scalar_bits` least significant bits
        let mask = (Uint::<LIMBS>::ONE << scalar_bits).wrapping_sub(&Uint::<LIMBS>::ONE);
        let scalar = scalar & mask;

        // Call the underlying scalar mul function, which now only use the `scalar_bits` least
        // significant bits, but will still take the same time to compute due to
        // constant-timeness.
        self.scalar_mul(&scalar)
    }

    /// Double this point in constant-time.
    #[must_use]
    fn double(&self) -> Self;
}

pub type Value<G> = <G as GroupElement>::Value;

pub type PublicParameters<G> = <G as GroupElement>::PublicParameters;

/// A marker-trait for  element of an abelian group of bounded (by `Uint<SCALAR_LIMBS>::MAX`) order,
/// in additive notation.
pub trait BoundedGroupElement<const SCALAR_LIMBS: usize>: GroupElement {}

/// An element of a natural numbers group.
/// This trait encapsulates both known and unknown order number groups, by allowing the group value
/// to be transitional to and from a bounded natural number.
///
/// This way allows us to capture both elliptic curve
/// scalars (which has their own serialization format captured by their types &
/// standards, and thus cannot have a `Uint<>` as their `Value`) and hidden-order groups like
/// Paillier's, where we cannot have `T: From<Uint<>>` as we cannot construct a group element
/// without the modulus which is specified in the public parameters.
///
/// Using `Self::Value` we can convert in and out of numbers, and instantiate group elements in a
/// unified way using `Self::new()` which receives the public parameters and can fail upon invalid
/// inputs.
pub trait NumbersGroupElement<const SCALAR_LIMBS: usize>:
    GroupElement<Value = Self::ValueExt>
    + BoundedGroupElement<SCALAR_LIMBS>
    + Into<Uint<SCALAR_LIMBS>>
    + Samplable
{
    type ValueExt: From<Uint<SCALAR_LIMBS>>
        + Into<Uint<SCALAR_LIMBS>>
        + Serialize
        + for<'r> Deserialize<'r>
        + Clone
        + Debug
        + PartialEq
        + ConstantTimeEq
        + ConditionallySelectable
        + Copy;
}

impl<
        const SCALAR_LIMBS: usize,
        T: GroupElement + BoundedGroupElement<SCALAR_LIMBS> + Into<Uint<SCALAR_LIMBS>> + Samplable,
    > NumbersGroupElement<SCALAR_LIMBS> for T
where
    T::Value: From<Uint<SCALAR_LIMBS>> + Into<Uint<SCALAR_LIMBS>>,
{
    type ValueExt = Self::Value;
}

pub trait KnownOrderScalar<const SCALAR_LIMBS: usize>:
    KnownOrderGroupElement<SCALAR_LIMBS, Scalar = Self>
    + NumbersGroupElement<SCALAR_LIMBS>
    + Mul<Self, Output = Self>
    + for<'r> Mul<&'r Self, Output = Self>
    + Invert
    + Samplable
    + Copy
    + Into<Uint<SCALAR_LIMBS>>
{
}

/// An element of a known-order abelian group, in additive notation.
pub trait KnownOrderGroupElement<const SCALAR_LIMBS: usize>:
    BoundedGroupElement<SCALAR_LIMBS>
{
    type Scalar: KnownOrderScalar<SCALAR_LIMBS>
        + Mul<Self, Output = Self>
        + for<'r> Mul<&'r Self, Output = Self>;

    /// Returns the order of the group
    fn order(&self) -> Uint<SCALAR_LIMBS> {
        Self::order_from_public_parameters(&self.public_parameters())
    }

    /// Returns the order of the group
    fn order_from_public_parameters(
        public_parameters: &Self::PublicParameters,
    ) -> Uint<SCALAR_LIMBS>;
}

pub type Scalar<const SCALAR_LIMBS: usize, G> = <G as KnownOrderGroupElement<SCALAR_LIMBS>>::Scalar;
pub type ScalarPublicParameters<const SCALAR_LIMBS: usize, G> =
    PublicParameters<<G as KnownOrderGroupElement<SCALAR_LIMBS>>::Scalar>;
pub type ScalarValue<const SCALAR_LIMBS: usize, G> =
    Value<<G as KnownOrderGroupElement<SCALAR_LIMBS>>::Scalar>;

pub trait Samplable: GroupElement {
    /// Uniformly sample a random element.
    fn sample(
        public_parameters: &Self::PublicParameters,
        rng: &mut impl CryptoRngCore,
    ) -> Result<Self>;

    /// Uniformly sample a batch of random elements.
    fn sample_batch(
        public_parameters: &Self::PublicParameters,
        batch_size: usize,
        rng: &mut impl CryptoRngCore,
    ) -> Result<Vec<Self>> {
        iter::repeat_with(|| Self::sample(public_parameters, rng))
            .take(batch_size)
            .collect()
    }
}

/// Perform an inversion on a field element (i.e. base field element or scalar)
pub trait Invert: Sized {
    /// Invert a field element.
    fn invert(&self) -> CtOption<Self>;
}<|MERGE_RESOLUTION|>--- conflicted
+++ resolved
@@ -1,14 +1,6 @@
 // Author: dWallet Labs, LTD.
 // SPDX-License-Identifier: BSD-3-Clause-Clear
 
-<<<<<<< HEAD
-pub mod helpers;
-
-pub mod scalar;
-pub mod self_product;
-
-=======
->>>>>>> b3842f7c
 use core::fmt::Debug;
 use core::iter;
 use core::ops::{Add, AddAssign, Mul, Neg, Sub, SubAssign};
@@ -17,6 +9,10 @@
 use crypto_bigint::Uint;
 use serde::{Deserialize, Serialize};
 use subtle::{Choice, ConditionallySelectable, ConstantTimeEq, CtOption};
+
+pub mod helpers;
+
+pub mod self_product;
 
 pub mod scalar;
 
