--- conflicted
+++ resolved
@@ -1,20 +1,12 @@
 // Author: dWallet Labs, LTD.
 // SPDX-License-Identifier: BSD-3-Clause-Clear
 
-pub mod direct_product;
-
 use core::fmt::Debug;
 use core::iter;
-<<<<<<< HEAD
-use core::ops::{Add, AddAssign, Neg, Sub, SubAssign};
-
-use crypto_bigint::{rand_core::CryptoRngCore, Uint};
-=======
 use core::ops::{Add, AddAssign, Mul, Neg, Sub, SubAssign};
 
 use crypto_bigint::rand_core::CryptoRngCore;
 use crypto_bigint::{Uint, U128, U64};
->>>>>>> ebf3793e
 use serde::{Deserialize, Serialize};
 use subtle::{Choice, ConditionallySelectable, ConstantTimeEq, CtOption};
 
@@ -24,6 +16,7 @@
 pub mod helpers;
 
 pub mod additive;
+pub mod direct_product;
 mod reduce;
 pub mod scalar;
 
@@ -183,8 +176,6 @@
 /// in additive notation.
 pub trait BoundedGroupElement<const SCALAR_LIMBS: usize>: GroupElement {}
 
-<<<<<<< HEAD
-=======
 /// An element of a natural numbers group.
 /// This trait encapsulates both known and unknown order number groups, by allowing the group value
 /// to be transitional to and from a bounded natural number.
@@ -305,7 +296,6 @@
 {
 }
 
->>>>>>> ebf3793e
 pub trait Samplable: GroupElement {
     /// Uniformly sample a random element.
     fn sample(
@@ -323,13 +313,10 @@
             .take(batch_size)
             .collect()
     }
-<<<<<<< HEAD
-=======
 }
 
 /// Perform an inversion on a field element (i.e. base field element or scalar)
 pub trait Invert: Sized {
     /// Invert a field element.
     fn invert(&self) -> CtOption<Self>;
->>>>>>> ebf3793e
 }