--- conflicted
+++ resolved
@@ -19,11 +19,8 @@
 pub mod direct_product;
 mod reduce;
 pub mod scalar;
-<<<<<<< HEAD
+pub mod secp256k1;
 pub mod self_product;
-=======
-pub mod secp256k1;
->>>>>>> 3604d776
 
 /// Represents an unsigned integer sized based on the computation security parameter, denoted as
 /// $\kappa$.
