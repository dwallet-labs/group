--- conflicted
+++ resolved
@@ -3,16 +3,9 @@
 
 use core::fmt::Debug;
 use core::iter;
-<<<<<<< HEAD
 use core::ops::{Add, AddAssign, Mul, Neg, Sub, SubAssign};
 
-use crypto_bigint::rand_core::CryptoRngCore;
-use crypto_bigint::Uint;
-=======
-use core::ops::{Add, AddAssign, Neg, Sub, SubAssign};
-
 use crypto_bigint::{rand_core::CryptoRngCore, Uint, U128, U64};
->>>>>>> 6c6a45dd
 use serde::{Deserialize, Serialize};
 use subtle::{Choice, ConditionallySelectable, ConstantTimeEq, CtOption};
 
@@ -179,7 +172,6 @@
 /// in additive notation.
 pub trait BoundedGroupElement<const SCALAR_LIMBS: usize>: GroupElement {}
 
-<<<<<<< HEAD
 /// An element of a natural numbers group.
 /// This trait encapsulates both known and unknown order number groups, by allowing the group value
 /// to be transitional to and from a bounded natural number.
@@ -300,8 +292,6 @@
 {
 }
 
-=======
->>>>>>> 6c6a45dd
 pub trait Samplable: GroupElement {
     /// Uniformly sample a random element.
     fn sample(
@@ -319,13 +309,10 @@
             .take(batch_size)
             .collect()
     }
-<<<<<<< HEAD
 }
 
 /// Perform an inversion on a field element (i.e. base field element or scalar)
 pub trait Invert: Sized {
     /// Invert a field element.
     fn invert(&self) -> CtOption<Self>;
-=======
->>>>>>> 6c6a45dd
 }