--- conflicted
+++ resolved
@@ -4,17 +4,12 @@
 use std::ops::{Add, AddAssign, Neg, Sub, SubAssign};
 
 use crypto_bigint::{Uint, U256};
-<<<<<<< HEAD
-=======
-use k256::elliptic_curve::hash2curve::{ExpandMsgXof, GroupDigest};
-use k256::elliptic_curve::BatchNormalize as _;
->>>>>>> 70f0b651
 use k256::{
     elliptic_curve,
     elliptic_curve::{
         group::prime::PrimeCurveAffine,
         hash2curve::{ExpandMsgXof, GroupDigest},
-        Group,
+        BatchNormalize as _, Group,
     },
     AffinePoint, ProjectivePoint, Secp256k1,
 };
